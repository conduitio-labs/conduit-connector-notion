--- conflicted
+++ resolved
@@ -132,7 +132,6 @@
 	// fetch the page and then all of its children
 	page, err := s.client.Page.Get(ctx, notion.PageID(id))
 	if err != nil {
-<<<<<<< HEAD
 		// The search endpoint that we use to list all the pages
 		// can return stale results.
 		// It's also possible that a page has been deleted after
@@ -142,13 +141,10 @@
 				Str("block_id", id).
 				Msg("the resource does not exist or the resource has not been shared with owner of the token")
 
-			return s.nextObject(ctx)
-		}
-
-		return sdk.Record{}, fmt.Errorf("failed fetching block %v: %w", id, err)
-=======
+			return s.nextPage(ctx)
+		}
+
 		return sdk.Record{}, fmt.Errorf("failed fetching page %v: %w", id, err)
->>>>>>> ad9102b9
 	}
 
 	children, err := s.getChildren(ctx, id)
@@ -160,12 +156,9 @@
 	if err != nil {
 		return sdk.Record{}, fmt.Errorf("failed transforming page %v to record: %w", id, err)
 	}
-<<<<<<< HEAD
-	s.lastEditedTime = *block.GetLastEditedTime()
-
-=======
+
 	s.lastEditedTime = page.LastEditedTime
->>>>>>> ad9102b9
+
 	return record, nil
 }
 
@@ -390,8 +383,7 @@
 		return ""
 	}
 
-<<<<<<< HEAD
-	return sdk.RawData(payload), nil
+	return tp.Title[0].PlainText
 }
 
 func (s *Source) notFound(err error) bool {
@@ -400,7 +392,4 @@
 		return false
 	}
 	return nErr.Status == http.StatusNotFound
-=======
-	return tp.Title[0].PlainText
->>>>>>> ad9102b9
 }