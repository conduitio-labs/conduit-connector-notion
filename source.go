// Copyright © 2022 Meroxa, Inc.
//
// Licensed under the Apache License, Version 2.0 (the "License");
// you may not use this file except in compliance with the License.
// You may obtain a copy of the License at
//
//     http://www.apache.org/licenses/LICENSE-2.0
//
// Unless required by applicable law or agreed to in writing, software
// distributed under the License is distributed on an "AS IS" BASIS,
// WITHOUT WARRANTIES OR CONDITIONS OF ANY KIND, either express or implied.
// See the License for the specific language governing permissions and
// limitations under the License.

package notion

import (
	"context"
	"encoding/json"
	"errors"
	"fmt"
	"net/http"
	"strconv"
	"time"

	sdk "github.com/conduitio/conduit-connector-sdk"
	notion "github.com/jomei/notionapi"
)

type position struct {
	ID             string
	LastEditedTime time.Time
}

func (p position) toSDKPosition() (sdk.Position, error) {
	bytes, err := json.Marshal(p)
	if err != nil {
		return nil, fmt.Errorf("failed marshalling position: %w", err)
	}
	return bytes, nil
}

type recordPayload struct {
	Plaintext string            `json:"plaintext"`
	Metadata  map[string]string `json:"metadata"`
}

type Source struct {
	sdk.UnimplementedSource

	config         Config
	client         *notion.Client
	lastEditedTime time.Time
	fetchIDs       []string
	lastFetch      time.Time
}

func NewSource() sdk.Source {
	return &Source{}
}

func (s *Source) Parameters() map[string]sdk.Parameter {
	return map[string]sdk.Parameter{
		Token: {
			Default:     "",
			Required:    true,
			Description: "Internal integration token.",
		},
		PollInterval: {
			Default:     "1 minute",
			Required:    false,
			Description: "Interval at which we poll Notion for changes. A Go duration string.",
		},
	}
}

func (s *Source) Configure(ctx context.Context, cfg map[string]string) error {
	sdk.Logger(ctx).Info().Msg("Configuring a Source Connector...")
	config, err := ParseConfig(cfg)
	if err != nil {
		return err
	}

	s.config = config
	return nil
}

func (s *Source) Open(_ context.Context, pos sdk.Position) error {
	s.client = notion.NewClient(notion.Token(s.config.token))
	err := s.initPosition(pos)
	if err != nil {
		return fmt.Errorf("failed initializing position: %w", err)
	}
	return err
}

func (s *Source) initPosition(sdkPos sdk.Position) error {
	if len(sdkPos) == 0 {
		return nil
	}

	pos, err := s.fromSDKPosition(sdkPos)
	if err != nil {
		return err
	}
	s.lastEditedTime = pos.LastEditedTime

	return nil
}

func (s *Source) Read(ctx context.Context) (sdk.Record, error) {
	err := s.populateIDs(ctx)
	if err != nil {
		return sdk.Record{}, fmt.Errorf("failed fetching page IDs: %w", err)
	}

	return s.nextPage(ctx)
}

func (s *Source) nextPage(ctx context.Context) (sdk.Record, error) {
	if len(s.fetchIDs) == 0 {
		return sdk.Record{}, sdk.ErrBackoffRetry
	}

	id := s.fetchIDs[0]
	s.fetchIDs = s.fetchIDs[1:]

	sdk.Logger(ctx).Debug().
		Str("page_id", id).
		Msg("fetching page")

	// fetch the page and then all of its children
	page, err := s.client.Page.Get(ctx, notion.PageID(id))
	if err != nil {
		// The search endpoint that we use to list all the pages
		// can return stale results.
		// It's also possible that a page has been deleted after
		// we got the ID but before we actually read the whole page.
		if s.notFound(err) {
			sdk.Logger(ctx).Info().
				Str("block_id", id).
				Msg("the resource does not exist or the resource has not been shared with owner of the token")

			return s.nextPage(ctx)
		}

		return sdk.Record{}, fmt.Errorf("failed fetching page %v: %w", id, err)
	}

	children, err := s.getChildren(ctx, id)
	if err != nil {
		return sdk.Record{}, fmt.Errorf("failed fetching content for %v: %w", id, err)
	}

<<<<<<< HEAD
	// Transform the block and all of its children
	// into a Conduit record.
	record, err := s.blockToRecord(ctx, block, children)
=======
	record, err := s.pageToRecord(ctx, page, children)
>>>>>>> b90b92e8
	if err != nil {
		return sdk.Record{}, fmt.Errorf("failed transforming page %v to record: %w", id, err)
	}

<<<<<<< HEAD
	s.savePosition(*block.GetLastEditedTime())
=======
	s.lastEditedTime = page.LastEditedTime

>>>>>>> b90b92e8
	return record, nil
}

// getChildren gets all the child and grand-child blocks of the input block
func (s *Source) getChildren(ctx context.Context, blockID string) ([]notion.Block, error) {
	var children []notion.Block

	fetch := true
	var cursor notion.Cursor
	for fetch {
		resp, err := s.client.Block.GetChildren(
			ctx,
			notion.BlockID(blockID),
			&notion.Pagination{
				StartCursor: cursor,
			},
		)
		if err != nil {
			return nil, fmt.Errorf(
				"failed getting children for block ID %v, cursor %v: %w",
				blockID,
				cursor,
				err,
			)
		}

		// get grandchildren as well
		for _, child := range resp.Results {
			children = append(children, child)
			grandChildren, err := s.getChildren(ctx, child.GetID().String())
			if err != nil {
				return nil, err
			}
			children = append(children, grandChildren...)
		}

		fetch = resp.HasMore
		cursor = notion.Cursor(resp.NextCursor)
	}
	return children, nil
}

func (s *Source) Ack(context.Context, sdk.Position) error {
	return nil
}

func (s *Source) Teardown(context.Context) error {
	return nil
}

func (s *Source) populateIDs(ctx context.Context) error {
	if len(s.fetchIDs) > 0 {
		return nil
	}
	// the first read attempt (when the connector starts)
	if !s.lastFetch.IsZero() {
		sdk.Logger(ctx).Debug().
			Dur("poll_interval", s.config.pollInterval).
			Msg("sleeping before checking for changes")
		time.Sleep(s.config.pollInterval)
	}
	s.lastFetch = time.Now()

	sdk.Logger(ctx).Debug().Msg("populating IDs")
	fetch := true
	var cursor notion.Cursor
	for fetch {
		results, err := s.getPages(ctx, cursor)
		if err != nil {
			return fmt.Errorf("search failed: %w", err)
		}
		s.addToFetchIDs(ctx, results)

		fetch = results.HasMore
		cursor = results.NextCursor
	}

	sdk.Logger(ctx).Info().Msgf("fetched %v IDs", len(s.fetchIDs))
	return nil
}

func (s *Source) addToFetchIDs(ctx context.Context, results *notion.SearchResponse) {
	for _, result := range results.Results {
		switch result.GetObject().String() {
		case "page":
			page := result.(*notion.Page)
			sdk.Logger(ctx).Trace().
				Str("page_id", page.ID.String()).
				Time("last_edited_time", page.LastEditedTime).
				Time("created_time", page.CreatedTime).
				Msg("checking if page has changed")
			if s.hasChanged(page) {
				s.fetchIDs = append(s.fetchIDs, page.ID.String())
			}
		default:
			sdk.Logger(ctx).Warn().
				Str("object_type", result.GetObject().String()).
				Msg("object type currently not supported")
		}
	}
}

func (s *Source) hasChanged(page *notion.Page) bool {
	// see discussion in docs/cdc.md
	lastTopMinute := time.Now().Truncate(time.Minute)
	return page.LastEditedTime.After(s.lastEditedTime) &&
		page.LastEditedTime.Before(lastTopMinute)
}

func (s *Source) getPages(ctx context.Context, cursor notion.Cursor) (*notion.SearchResponse, error) {
	req := &notion.SearchRequest{
		StartCursor: cursor,
		Sort: &notion.SortObject{
			Direction: notion.SortOrderASC,
			Timestamp: notion.TimestampLastEdited,
		},
		Filter: map[string]string{
			"property": "object",
			"value":    "page",
		},
	}
	return s.client.Search.Do(ctx, req)
}

func (s *Source) pageToRecord(ctx context.Context, page *notion.Page, children notion.Blocks) (sdk.Record, error) {
	payload, err := s.getPayload(ctx, children, s.getMetadata(page))
	if err != nil {
		return sdk.Record{}, fmt.Errorf("failed getting payload: %w", err)
	}

	pos, err := s.getPosition(page)
	if err != nil {
		return sdk.Record{}, err
	}
	return sdk.Record{
<<<<<<< HEAD
		Position:  s.getPosition(),
=======
		Position:  pos,
>>>>>>> b90b92e8
		Metadata:  nil,
		CreatedAt: time.Now(),
		Key:       sdk.RawData(page.ID),
		Payload:   payload,
	}, nil
}

<<<<<<< HEAD
func (s *Source) getPosition() sdk.Position {
	return sdk.Position(
		strconv.FormatInt(s.lastEditedTime.Unix(), 10),
	)
=======
func (s *Source) getPosition(page *notion.Page) (sdk.Position, error) {
	if page == nil {
		return nil, nil
	}
	return position{
		ID:             page.ID.String(),
		LastEditedTime: page.LastEditedTime,
	}.toSDKPosition()
}

func (s *Source) fromSDKPosition(sdkPos sdk.Position) (position, error) {
	pos := position{}
	err := json.Unmarshal(sdkPos, &pos)
	if err != nil {
		return position{}, fmt.Errorf("failed unmarshalling position: %w", err)
	}
	return pos, nil
>>>>>>> b90b92e8
}

func (s *Source) getPayload(
	ctx context.Context,
	children notion.Blocks,
	metadata map[string]string,
) (sdk.RawData, error) {
	var plainText string
	for _, c := range children {
		text, err := extractText(c)
		if errors.Is(err, errNoExtractor) {
			sdk.Logger(ctx).Warn().
				Str("block_type", c.GetType().String()).
				Msg("no text extractor registered")
			continue
		}
		if err != nil {
			return nil, err
		}
		plainText += text + "\n"
	}

<<<<<<< HEAD
	return sdk.RawData(payload), nil
}

// savePosition saves the position, if it's safe to do so.
func (s *Source) savePosition(lastEditedTime time.Time) {
	// The precision of a page's last_edited_time field is in minutes.
	// Hence, to save it as a position (from which we can safely resume
	// reading new records), we need to be sure that all pages from
	// that minute have been read.

	// todo instead of check the queue of IDs to fetch
	// we can check the respective pages' last_edited_times
	// and make sure nothing is left from lastEditedTime's minute.
	if lastEditedTime.Before(s.lastFetch) && len(s.fetchIDs) == 0 {
		s.lastEditedTime = lastEditedTime
	}
=======
	payload := recordPayload{
		Plaintext: plainText,
		Metadata:  metadata,
	}
	return json.Marshal(payload)
}

func (s *Source) getMetadata(page *notion.Page) map[string]string {
	return map[string]string{
		"notion.title":          s.getPageTitle(page),
		"notion.url":            page.URL,
		"notion.createdTime":    page.CreatedTime.Format(time.RFC3339),
		"notion.lastEditedTime": page.LastEditedTime.Format(time.RFC3339),
		"notion.createdBy":      s.toJSON(page.CreatedBy),
		"notion.lastEditedBy":   s.toJSON(page.LastEditedBy),
		"notion.archived":       strconv.FormatBool(page.Archived),
		"notion.parent":         s.toJSON(page.Parent),
	}
}

// toJSON converts `v` into a JSON string.
// In case that's not possible, the function returns an empty string.
func (s *Source) toJSON(v any) string {
	bytes, err := json.Marshal(v)
	if err != nil {
		return ""
	}
	return string(bytes)
}

// getPageTitle returns the input page's title.
// In case that's not possible, the function returns an empty string.
func (s *Source) getPageTitle(page *notion.Page) string {
	if page == nil || len(page.Properties) == 0 {
		return ""
	}

	tp, ok := page.Properties["title"].(*notion.TitleProperty)
	if !ok || len(tp.Title) == 0 {
		return ""
	}

	return tp.Title[0].PlainText
}

func (s *Source) notFound(err error) bool {
	nErr, ok := err.(*notion.Error)
	if !ok {
		return false
	}
	return nErr.Status == http.StatusNotFound
>>>>>>> b90b92e8
}<|MERGE_RESOLUTION|>--- conflicted
+++ resolved
@@ -152,23 +152,12 @@
 		return sdk.Record{}, fmt.Errorf("failed fetching content for %v: %w", id, err)
 	}
 
-<<<<<<< HEAD
-	// Transform the block and all of its children
-	// into a Conduit record.
-	record, err := s.blockToRecord(ctx, block, children)
-=======
 	record, err := s.pageToRecord(ctx, page, children)
->>>>>>> b90b92e8
 	if err != nil {
 		return sdk.Record{}, fmt.Errorf("failed transforming page %v to record: %w", id, err)
 	}
 
-<<<<<<< HEAD
-	s.savePosition(*block.GetLastEditedTime())
-=======
-	s.lastEditedTime = page.LastEditedTime
-
->>>>>>> b90b92e8
+	s.savePosition(page.LastEditedTime)
 	return record, nil
 }
 
@@ -304,11 +293,7 @@
 		return sdk.Record{}, err
 	}
 	return sdk.Record{
-<<<<<<< HEAD
-		Position:  s.getPosition(),
-=======
 		Position:  pos,
->>>>>>> b90b92e8
 		Metadata:  nil,
 		CreatedAt: time.Now(),
 		Key:       sdk.RawData(page.ID),
@@ -316,19 +301,13 @@
 	}, nil
 }
 
-<<<<<<< HEAD
-func (s *Source) getPosition() sdk.Position {
-	return sdk.Position(
-		strconv.FormatInt(s.lastEditedTime.Unix(), 10),
-	)
-=======
 func (s *Source) getPosition(page *notion.Page) (sdk.Position, error) {
 	if page == nil {
 		return nil, nil
 	}
 	return position{
 		ID:             page.ID.String(),
-		LastEditedTime: page.LastEditedTime,
+		LastEditedTime: s.lastEditedTime,
 	}.toSDKPosition()
 }
 
@@ -339,7 +318,6 @@
 		return position{}, fmt.Errorf("failed unmarshalling position: %w", err)
 	}
 	return pos, nil
->>>>>>> b90b92e8
 }
 
 func (s *Source) getPayload(
@@ -362,24 +340,6 @@
 		plainText += text + "\n"
 	}
 
-<<<<<<< HEAD
-	return sdk.RawData(payload), nil
-}
-
-// savePosition saves the position, if it's safe to do so.
-func (s *Source) savePosition(lastEditedTime time.Time) {
-	// The precision of a page's last_edited_time field is in minutes.
-	// Hence, to save it as a position (from which we can safely resume
-	// reading new records), we need to be sure that all pages from
-	// that minute have been read.
-
-	// todo instead of check the queue of IDs to fetch
-	// we can check the respective pages' last_edited_times
-	// and make sure nothing is left from lastEditedTime's minute.
-	if lastEditedTime.Before(s.lastFetch) && len(s.fetchIDs) == 0 {
-		s.lastEditedTime = lastEditedTime
-	}
-=======
 	payload := recordPayload{
 		Plaintext: plainText,
 		Metadata:  metadata,
@@ -431,5 +391,19 @@
 		return false
 	}
 	return nErr.Status == http.StatusNotFound
->>>>>>> b90b92e8
+}
+
+// savePosition saves the position, if it's safe to do so.
+func (s *Source) savePosition(lastEditedTime time.Time) {
+	// The precision of a page's last_edited_time field is in minutes.
+	// Hence, to save it as a position (from which we can safely resume
+	// reading new records), we need to be sure that all pages from
+	// that minute have been read.
+
+	// todo instead of check the queue of IDs to fetch
+	// we can check the respective pages' last_edited_times
+	// and make sure nothing is left from lastEditedTime's minute.
+	if lastEditedTime.Before(s.lastFetch) && len(s.fetchIDs) == 0 {
+		s.lastEditedTime = lastEditedTime
+	}
 }